name: build
on: [push, pull_request]
jobs:
  build:
    strategy:
      fail-fast: false
      matrix:
        include:
<<<<<<< HEAD
          # - ruby: 3.4
          #   os: ubuntu-latest
          - ruby: 3.2
            os: windows-latest
    runs-on: ${{ matrix.os }}
    timeout-minutes: 60
=======
          - ruby: 3.4
            os: ubuntu-latest
          # - ruby: 3.2
          #   os: windows-latest
    runs-on: ${{ matrix.os }}
    timeout-minutes: 40
>>>>>>> 4dba2fea
    steps:
      - uses: actions/checkout@v5
      - uses: actions/cache@v4
        with:
          path: |
            ~/.cargo/registry
            ~/.cargo/git
            tmp
          key: ${{ runner.os }}-cargo-${{ hashFiles('**/Cargo.lock') }}
      - uses: ruby/setup-ruby@v1
        with:
          ruby-version: ${{ matrix.ruby }}
          bundler-cache: true
      # https://github.com/oxidize-rb/rb-sys/issues/268
      - if: ${{ startsWith(matrix.os, 'windows') }}
        run: |
          echo "RUST_TARGET=x86_64-pc-windows-gnu" >> "$env:GITHUB_ENV"
          echo "ADAPTER=none" >> "$env:GITHUB_ENV"
      - run: bundle exec rake compile
      - run: bundle exec rake test
      # - run: bundle exec yard --fail-on-warning
      # - run: bundle exec rake test:docs

      # - uses: ankane/setup-postgres@v1
      #   with:
      #     database: polars_ruby_test
      # - run: ADAPTER=postgresql ruby test/database_test.rb

      # - uses: ankane/setup-mysql@v1
      #   with:
      #     database: polars_ruby_test
      # - run: ADAPTER=mysql ruby test/database_test.rb
      # - run: ADAPTER=trilogy ruby test/database_test.rb<|MERGE_RESOLUTION|>--- conflicted
+++ resolved
@@ -6,21 +6,12 @@
       fail-fast: false
       matrix:
         include:
-<<<<<<< HEAD
           # - ruby: 3.4
           #   os: ubuntu-latest
           - ruby: 3.2
             os: windows-latest
     runs-on: ${{ matrix.os }}
     timeout-minutes: 60
-=======
-          - ruby: 3.4
-            os: ubuntu-latest
-          # - ruby: 3.2
-          #   os: windows-latest
-    runs-on: ${{ matrix.os }}
-    timeout-minutes: 40
->>>>>>> 4dba2fea
     steps:
       - uses: actions/checkout@v5
       - uses: actions/cache@v4
@@ -41,16 +32,16 @@
           echo "ADAPTER=none" >> "$env:GITHUB_ENV"
       - run: bundle exec rake compile
       - run: bundle exec rake test
-      # - run: bundle exec yard --fail-on-warning
-      # - run: bundle exec rake test:docs
+      - run: bundle exec yard --fail-on-warning
+      - run: bundle exec rake test:docs
 
-      # - uses: ankane/setup-postgres@v1
-      #   with:
-      #     database: polars_ruby_test
-      # - run: ADAPTER=postgresql ruby test/database_test.rb
+      - uses: ankane/setup-postgres@v1
+        with:
+          database: polars_ruby_test
+      - run: ADAPTER=postgresql ruby test/database_test.rb
 
-      # - uses: ankane/setup-mysql@v1
-      #   with:
-      #     database: polars_ruby_test
-      # - run: ADAPTER=mysql ruby test/database_test.rb
-      # - run: ADAPTER=trilogy ruby test/database_test.rb+      - uses: ankane/setup-mysql@v1
+        with:
+          database: polars_ruby_test
+      - run: ADAPTER=mysql ruby test/database_test.rb
+      - run: ADAPTER=trilogy ruby test/database_test.rb