--- conflicted
+++ resolved
@@ -2,14 +2,10 @@
 
 class DatabaseTest < Minitest::Test
   def setup
-<<<<<<< HEAD
-    skip
-=======
     skip unless active_support?
 
     require_relative "support/active_record"
 
->>>>>>> a95c70d3
     User.delete_all
     ActiveRecord::Base.connection_pool.with_connection do |connection|
       connection.drop_table("items") if connection.table_exists?("items")
