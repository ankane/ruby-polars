--- conflicted
+++ resolved
@@ -2,12 +2,6 @@
 Bundler.require(:default)
 require "minitest/autorun"
 
-<<<<<<< HEAD
-# require_relative "support/active_record"
-require "active_support/all"
-
-=======
->>>>>>> a95c70d3
 class Minitest::Test
   include Polars::Testing
 
@@ -85,6 +79,6 @@
   end
 
   def active_support?
-    ENV["ADAPTER"] != "none"
+    false
   end
 end